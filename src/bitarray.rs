--- conflicted
+++ resolved
@@ -738,13 +738,7 @@
 
 #[cfg(test)]
 mod tests {
-<<<<<<< HEAD
-    use crate::bitarray::{BitState, ShiftType, norm_mask};
-=======
-    use crate::bitarray::{BitState, NotTwoValuedErr};
->>>>>>> 0bec31a2
-
-    use super::BitArray;
+    use super::*;
 
     #[test]
     fn and_two_valued() {
