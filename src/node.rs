--- conflicted
+++ resolved
@@ -42,9 +42,6 @@
     pub bitsize: u8
 }
 
-<<<<<<< HEAD
-#[derive(Debug, PartialEq, Eq)]
-=======
 /// A struct representing an update to a port's value during simulation.
 /// 
 /// This struct should only be used to represent the update 
@@ -53,7 +50,6 @@
 /// [`Output`]: PortType::Output
 /// [`Inout`]: PortType::Inout
 #[derive(Debug, PartialEq, Eq, Clone)]
->>>>>>> 25a1d474
 pub struct PortUpdate {
     /// Index of the port being updated.
     /// 
@@ -212,11 +208,7 @@
 }
 
 macro_rules! gates {
-<<<<<<< HEAD
-    ($($Id:ident: $f:expr; invert: $Invert:expr),*$(,)?) => {
-=======
     ($($(#[$m:meta])? $Id:ident: $f:expr, $invert:literal),*$(,)?) => {
->>>>>>> 25a1d474
         $(
             $(#[$m])?
             pub struct $Id {
@@ -243,12 +235,7 @@
                     let value = inp[..usize::from(self.props.n_inputs)].iter()
                         .cloned()
                         .reduce($f)
-<<<<<<< HEAD
-                        .unwrap_or_else(|| BitArray::unknown(self.props.bitsize));
-                    let value = if $Invert { !value } else { value };
-=======
                         .unwrap_or_else(|| bitarr![X; self.props.bitsize]);
->>>>>>> 25a1d474
     
                     vec![PortUpdate {
                         index: usize::from(self.props.n_inputs),
@@ -261,14 +248,6 @@
 }
 
 gates! {
-<<<<<<< HEAD
-    And:  |a, b| a & b; invert: false,
-    Or:   |a, b| a | b; invert: false,
-    Xor:  |a, b| a ^ b; invert: false,
-    Nand: |a, b| a & b; invert: true,
-    Nor:  |a, b| a | b; invert: true,
-    Xnor: |a, b| a ^ b; invert: true,
-=======
     /// An AND gate component.
     And:  |a, b| a & b, false,
     /// An OR gate component.
@@ -281,7 +260,6 @@
     Nor:  |a, b| a | b, true,
     /// A XNOR gate component.
     Xnor: |a, b| a ^ b, true,
->>>>>>> 25a1d474
 }
 
 /// A structure that holds properties for buffer and NOT gates.
@@ -351,14 +329,10 @@
 }
 /// Minimum number of selector bits for Mux/Demux/Decoder.
 pub const MIN_SELSIZE: u8 = 1;
-<<<<<<< HEAD
+/// Maximum number of selector bits for Mux/Demux/Decoder.
 pub const MAX_SELSIZE: u8 = 6;
-=======
-/// Maximum number of selector bits for Mux/Demux/Decoder.
-pub const MAX_SELSIZE: u8 = 8;
 
 /// A structure that holds properties for Mux and Demux components.
->>>>>>> 25a1d474
 pub struct MuxProperties {
     /// The size of the data the component works with
     pub bitsize: u8,
@@ -562,7 +536,327 @@
 mod tests {
     use super::*;
 
-<<<<<<< HEAD
+    mod gates {
+        use super::*;
+        #[test]
+        fn test_and_gate() {
+            let gate = And::new(1, 2);
+            let in_a = bitarr![0];
+            let in_b = bitarr![1];
+
+            let updates = gate.run(&[], &[in_a, in_b]);
+
+            // Checks if we have only one update. Should be 1 for logic gates
+            // Checks if port 2, the output port for two input gates was updated
+            // 1 & 0 = 0;
+            assert_eq!(
+                updates,
+                vec![PortUpdate { index: 2, value: bitarr![0] }],
+                "Expected a single update with index=2 and value=0 (1 & 0 = 0)"
+            );
+        }
+
+        #[test]
+        fn test_and_gate_multi_bit() {
+            let gate = And::new(4, 2);
+            let in_a = bitarr![1, 0, 1, 1];
+            let in_b = bitarr![1, 1, 0, 0];
+
+            let updates = gate.run(&[], &[in_a, in_b]);
+
+            // 1011 & 1100 = 1000;
+            assert_eq!(
+                updates,
+                vec![PortUpdate { index: 2, value: bitarr![1, 0, 0, 0] }],
+                "Expected a single update with index=2 and value=1000 (1011 & 1100 = 1000)"
+            );
+        }
+
+        #[test]
+        fn test_and_gate_3input_4bit() {
+            let gate = And::new(4, 3); // 3 inputs, 4-bit each
+            let in_a = bitarr![1, 0, 1, 1];
+            let in_b = bitarr![1, 1, 0, 0];
+            let in_c = bitarr![1, 1, 1, 0];
+
+            let updates = gate.run(&[], &[in_a, in_b, in_c]);
+
+            // 1011 & 1100 & 1110 = 1000;
+            assert_eq!(
+                updates,
+                vec![PortUpdate { index: 3, value: bitarr![1, 0, 0, 0] }],
+                "Expected a single update with index=3 and value=1000 (1011 & 1100 & 1110 = 1000)"
+            );
+        }
+
+        #[test]
+        fn test_or_gate() {
+            let gate = Or::new(1, 2);
+            let in_a = bitarr![0];
+            let in_b = bitarr![1];
+
+            let updates = gate.run(&[], &[in_a, in_b]);
+
+            // 1 | 0 = 1;
+            assert_eq!(
+                updates,
+                vec![PortUpdate { index: 2, value: bitarr![1] }],
+                "Expected a single update with index=2 and value=1 (1 | 0 = 1)"
+            );
+        }
+
+        #[test]
+        fn test_or_gate_multi_bit() {
+            let gate = Or::new(4, 2);
+            let in_a = bitarr![1, 0, 1, 1];
+            let in_b = bitarr![1, 1, 0, 0];
+
+            let updates = gate.run(&[], &[in_a, in_b]);
+
+            // 1011 | 1100 = 1111;
+            assert_eq!(
+                updates,
+                vec![PortUpdate { index: 2, value: bitarr![1, 1, 1, 1] }],
+                "Expected a single update with index=2 and value=1111 (1011 | 1100 = 1111)"
+            );
+        }
+
+        #[test]
+        fn test_or_gate_3input_4bit() {
+            let gate = Or::new(4, 3);
+            let in_a = bitarr![1, 0, 1, 1];
+            let in_b = bitarr![1, 1, 0, 0];
+            let in_c = bitarr![0, 1, 1, 0];
+
+            let updates = gate.run(&[], &[in_a, in_b, in_c]);
+
+            // 1011 | 1100 | 0110 = 1111;
+            assert_eq!(
+                updates,
+                vec![PortUpdate { index: 3, value: bitarr![1, 1, 1, 1] }],
+                "Expected a single update with index=3 and value=1111 (1011 | 1100 | 0110 = 1111)"
+            );
+        }
+
+        #[test]
+        fn test_xor_gate() {
+            let gate = Xor::new(1, 2);
+            let in_a = bitarr![0];
+            let in_b = bitarr![1];
+
+            let updates = gate.run(&[], &[in_a, in_b]);
+
+            // 1 ^ 0 = 1;
+            assert_eq!(
+                updates,
+                vec![PortUpdate { index: 2, value: bitarr![1] }],
+                "Expected a single update with index=2 and value=1 (1 ^ 0 = 1)"
+            );
+        }
+
+        #[test]
+        fn test_xor_gate_multi_bit() {
+            let gate = Xor::new(4, 2);
+            let in_a = bitarr![1, 0, 1, 1];
+            let in_b = bitarr![1, 1, 0, 1];
+
+            let updates = gate.run(&[], &[in_a, in_b]);
+
+            // 1011 ^ 1101 = 0110;
+            assert_eq!(
+                updates,
+                vec![PortUpdate { index: 2, value: bitarr![0, 1, 1, 0] }],
+                "Expected a single update with index=2 and value=0110 (1011 ^ 1101 = 0110)"
+            );
+        }
+
+        #[test]
+        fn test_xor_gate_3input_4bit() {
+            let gate = Xor::new(4, 3);
+            let in_a = bitarr![1, 0, 1, 1];
+            let in_b = bitarr![1, 1, 0, 1];
+            let in_c = bitarr![0, 1, 1, 0];
+
+            let updates = gate.run(&[], &[in_a, in_b, in_c]);
+
+            // 1011 ^ 1101 ^ 0110 = 0000;
+            assert_eq!(
+                updates,
+                vec![PortUpdate { index: 3, value: bitarr![0, 0, 0, 0] }],
+                "Expected a single update with index=3 and value=0000 (1011 ^ 1101 ^ 0110 = 0000)"
+            );
+        }
+
+        #[test]
+        fn test_nand_gate() {
+            let gate = Nand::new(1, 2);
+            let in_a = bitarr![0];
+            let in_b = bitarr![1];
+
+            let updates = gate.run(&[], &[in_a, in_b]);
+
+            assert_eq!(
+                updates,
+                vec![PortUpdate { index: 2, value: bitarr![1] }],
+                "Expected a single update with index=2 and value=1 (!(1 & 0) = 1)"
+            );
+        }
+
+        #[test]
+        fn test_nand_gate_multi_bit() {
+            let gate = Nand::new(4, 2);
+            let in_a = bitarr![1, 0, 1, 1];
+            let in_b = bitarr![1, 1, 0, 1];
+
+            let updates = gate.run(&[], &[in_a, in_b]);
+
+            assert_eq!(
+                updates,
+                vec![PortUpdate { index: 2, value: bitarr![0, 1, 1, 0] }],
+                "Expected a single update with index=2 and value=0110 (!(1011 & 1101) = 0110)"
+            );
+        }
+
+        #[test]
+        fn test_nand_gate_3input_4bit() {
+            let gate = Nand::new(4, 3);
+            let in_a = bitarr![1, 0, 1, 1];
+            let in_b = bitarr![1, 1, 0, 1];
+            let in_c = bitarr![1, 1, 1, 0];
+
+            let updates = gate.run(&[], &[in_a, in_b, in_c]);
+
+            // !(1011 & 1101 & 1110) = 0111;
+            assert_eq!(
+                updates,
+                vec![PortUpdate { index: 3, value: bitarr![0, 1, 1, 1] }],
+                "Expected a single update with index=3 and value=0111 (!(1011 & 1101 & 1110) = 0111)"
+            );
+        }
+
+        #[test]
+        fn test_nor_gate() {
+            let gate = Nor::new(1, 2);
+            let in_a = bitarr![0];
+            let in_b = bitarr![1];
+
+            let updates = gate.run(&[], &[in_a, in_b]);
+
+            assert_eq!(
+                updates,
+                vec![PortUpdate { index: 2, value: bitarr![0] }],
+                "Expected a single update with index=2 and value=0 (!(1 | 0) = 0)"
+            );
+        }
+
+        #[test]
+        fn test_nor_gate_multi_bit() {
+            let gate = Nor::new(4, 2);
+            let in_a = bitarr![1, 0, 1, 1];
+            let in_b = bitarr![1, 1, 0, 1];
+
+            let updates = gate.run(&[], &[in_a, in_b]);
+
+            assert_eq!(
+                updates,
+                vec![PortUpdate { index: 2, value: bitarr![0, 0, 0, 0] }],
+                "Expected a single update with index=2 and value=0000 (!(1011 | 1101) = 0000)"
+            );
+        }
+
+        #[test]
+        fn test_nor_gate_3input_4bit() {
+            let gate = Nor::new(4, 3);
+            let in_a = bitarr![1, 0, 1, 1];
+            let in_b = bitarr![1, 1, 0, 1];
+            let in_c = bitarr![0, 1, 1, 0];
+
+            let updates = gate.run(&[], &[in_a, in_b, in_c]);
+
+            // !(1011 | 1101 | 0110) = 0000;
+            assert_eq!(
+                updates,
+                vec![PortUpdate { index: 3, value: bitarr![0, 0, 0, 0] }],
+                "Expected a single update with index=3 and value=0000 (!(1011 | 1101 | 0110) = 0000)"
+            );
+        }
+
+        #[test]
+        fn test_xnor_gate() {
+            let gate = Xnor::new(1, 2);
+            let in_a = bitarr![0];
+            let in_b = bitarr![1];
+
+            let updates = gate.run(&[], &[in_a, in_b]);
+
+            assert_eq!(
+                updates,
+                vec![PortUpdate { index: 2, value: bitarr![0] }],
+                "Expected a single update with index=2 and value=0 (!(1 ^ 0) = 0)"
+            );
+        }
+
+        #[test]
+        fn test_xnor_gate_multi_bit() {
+            let gate = Xnor::new(4, 2);
+            let in_a = bitarr![1, 0, 1, 1];
+            let in_b = bitarr![1, 1, 0, 1];
+
+            let updates = gate.run(&[], &[in_a, in_b]);
+
+            assert_eq!(
+                updates,
+                vec![PortUpdate { index: 2, value: bitarr![1, 0, 0, 1] }],
+                "Expected a single update with index=2 and value=1001 (!(1011 ^ 1101) = 1001)"
+            );
+        }
+
+        #[test]
+        fn test_xnor_gate_3input_4bit() {
+            let gate = Xnor::new(4, 3);
+            let in_a = bitarr![1, 0, 1, 1];
+            let in_b = bitarr![1, 1, 0, 1];
+            let in_c = bitarr![0, 1, 1, 0];
+
+            let updates = gate.run(&[], &[in_a, in_b, in_c]);
+
+            // !(1011 ^ 1101 ^ 0110) = 1111;
+            assert_eq!(
+                updates,
+                vec![PortUpdate { index: 3, value: bitarr![1, 1, 1, 1] }],
+                "Expected a single update with index=3 and value=1111 (!(1011 ^ 1101 ^ 0110) = 1111)"
+            );
+        }
+
+        #[test]
+        fn test_not_gate() {
+            let gate = Not::new(1);
+            let in_a = bitarr![0];
+
+            let updates = gate.run(&[], &[in_a]);
+
+            assert_eq!(
+                updates,
+                vec![PortUpdate { index: 1, value: bitarr![1] }],
+                "Expected a single update with index=1 and value=1 (!0 = 1)"
+            );
+        }
+
+        #[test]
+        fn test_not_gate_multi_bit() {
+            let gate = Not::new(4);
+            let in_a = bitarr![1, 0, 1, 1];
+
+            let updates = gate.run(&[], &[in_a]);
+
+            assert_eq!(
+                updates,
+                vec![PortUpdate { index: 1, value: bitarr![0, 1, 0, 0] }],
+                "Expected a single update with index=1 and value=0100 (!1011 = 0100)"
+            );
+        }
+    }
+
     mod muxes {
         use super::*;
         use crate::bitarray::BitArray;
@@ -751,330 +1045,4 @@
             }
         }
     }
-}
-=======
-    mod gates {
-        use super::*;
-        #[test]
-        fn test_and_gate() {
-            let gate = And::new(1, 2);
-            let in_a = bitarr![0];
-            let in_b = bitarr![1];
-
-            let updates = gate.run(&[], &[in_a, in_b]);
-
-            // Checks if we have only one update. Should be 1 for logic gates
-            // Checks if port 2, the output port for two input gates was updated
-            // 1 & 0 = 0;
-            assert_eq!(
-                updates,
-                vec![PortUpdate { index: 2, value: bitarr![0] }],
-                "Expected a single update with index=2 and value=0 (1 & 0 = 0)"
-            );
-        }
-
-        #[test]
-        fn test_and_gate_multi_bit() {
-            let gate = And::new(4, 2);
-            let in_a = bitarr![1, 0, 1, 1];
-            let in_b = bitarr![1, 1, 0, 0];
-
-            let updates = gate.run(&[], &[in_a, in_b]);
-
-            // 1011 & 1100 = 1000;
-            assert_eq!(
-                updates,
-                vec![PortUpdate { index: 2, value: bitarr![1, 0, 0, 0] }],
-                "Expected a single update with index=2 and value=1000 (1011 & 1100 = 1000)"
-            );
-        }
-
-        #[test]
-        fn test_and_gate_3input_4bit() {
-            let gate = And::new(4, 3); // 3 inputs, 4-bit each
-            let in_a = bitarr![1, 0, 1, 1];
-            let in_b = bitarr![1, 1, 0, 0];
-            let in_c = bitarr![1, 1, 1, 0];
-
-            let updates = gate.run(&[], &[in_a, in_b, in_c]);
-
-            // 1011 & 1100 & 1110 = 1000;
-            assert_eq!(
-                updates,
-                vec![PortUpdate { index: 3, value: bitarr![1, 0, 0, 0] }],
-                "Expected a single update with index=3 and value=1000 (1011 & 1100 & 1110 = 1000)"
-            );
-        }
-
-        #[test]
-        fn test_or_gate() {
-            let gate = Or::new(1, 2);
-            let in_a = bitarr![0];
-            let in_b = bitarr![1];
-
-            let updates = gate.run(&[], &[in_a, in_b]);
-
-            // 1 | 0 = 1;
-            assert_eq!(
-                updates,
-                vec![PortUpdate { index: 2, value: bitarr![1] }],
-                "Expected a single update with index=2 and value=1 (1 | 0 = 1)"
-            );
-        }
-
-        #[test]
-        fn test_or_gate_multi_bit() {
-            let gate = Or::new(4, 2);
-            let in_a = bitarr![1, 0, 1, 1];
-            let in_b = bitarr![1, 1, 0, 0];
-
-            let updates = gate.run(&[], &[in_a, in_b]);
-
-            // 1011 | 1100 = 1111;
-            assert_eq!(
-                updates,
-                vec![PortUpdate { index: 2, value: bitarr![1, 1, 1, 1] }],
-                "Expected a single update with index=2 and value=1111 (1011 | 1100 = 1111)"
-            );
-        }
-
-        #[test]
-        fn test_or_gate_3input_4bit() {
-            let gate = Or::new(4, 3);
-            let in_a = bitarr![1, 0, 1, 1];
-            let in_b = bitarr![1, 1, 0, 0];
-            let in_c = bitarr![0, 1, 1, 0];
-
-            let updates = gate.run(&[], &[in_a, in_b, in_c]);
-
-            // 1011 | 1100 | 0110 = 1111;
-            assert_eq!(
-                updates,
-                vec![PortUpdate { index: 3, value: bitarr![1, 1, 1, 1] }],
-                "Expected a single update with index=3 and value=1111 (1011 | 1100 | 0110 = 1111)"
-            );
-        }
-
-        #[test]
-        fn test_xor_gate() {
-            let gate = Xor::new(1, 2);
-            let in_a = bitarr![0];
-            let in_b = bitarr![1];
-
-            let updates = gate.run(&[], &[in_a, in_b]);
-
-            // 1 ^ 0 = 1;
-            assert_eq!(
-                updates,
-                vec![PortUpdate { index: 2, value: bitarr![1] }],
-                "Expected a single update with index=2 and value=1 (1 ^ 0 = 1)"
-            );
-        }
-
-        #[test]
-        fn test_xor_gate_multi_bit() {
-            let gate = Xor::new(4, 2);
-            let in_a = bitarr![1, 0, 1, 1];
-            let in_b = bitarr![1, 1, 0, 1];
-
-            let updates = gate.run(&[], &[in_a, in_b]);
-
-            // 1011 ^ 1101 = 0110;
-            assert_eq!(
-                updates,
-                vec![PortUpdate { index: 2, value: bitarr![0, 1, 1, 0] }],
-                "Expected a single update with index=2 and value=0110 (1011 ^ 1101 = 0110)"
-            );
-        }
-
-        #[test]
-        fn test_xor_gate_3input_4bit() {
-            let gate = Xor::new(4, 3);
-            let in_a = bitarr![1, 0, 1, 1];
-            let in_b = bitarr![1, 1, 0, 1];
-            let in_c = bitarr![0, 1, 1, 0];
-
-            let updates = gate.run(&[], &[in_a, in_b, in_c]);
-
-            // 1011 ^ 1101 ^ 0110 = 0000;
-            assert_eq!(
-                updates,
-                vec![PortUpdate { index: 3, value: bitarr![0, 0, 0, 0] }],
-                "Expected a single update with index=3 and value=0000 (1011 ^ 1101 ^ 0110 = 0000)"
-            );
-        }
-
-        #[test]
-        fn test_nand_gate() {
-            let gate = Nand::new(1, 2);
-            let in_a = bitarr![0];
-            let in_b = bitarr![1];
-
-            let updates = gate.run(&[], &[in_a, in_b]);
-
-            assert_eq!(
-                updates,
-                vec![PortUpdate { index: 2, value: bitarr![1] }],
-                "Expected a single update with index=2 and value=1 (!(1 & 0) = 1)"
-            );
-        }
-
-        #[test]
-        fn test_nand_gate_multi_bit() {
-            let gate = Nand::new(4, 2);
-            let in_a = bitarr![1, 0, 1, 1];
-            let in_b = bitarr![1, 1, 0, 1];
-
-            let updates = gate.run(&[], &[in_a, in_b]);
-
-            assert_eq!(
-                updates,
-                vec![PortUpdate { index: 2, value: bitarr![0, 1, 1, 0] }],
-                "Expected a single update with index=2 and value=0110 (!(1011 & 1101) = 0110)"
-            );
-        }
-
-        #[test]
-        fn test_nand_gate_3input_4bit() {
-            let gate = Nand::new(4, 3);
-            let in_a = bitarr![1, 0, 1, 1];
-            let in_b = bitarr![1, 1, 0, 1];
-            let in_c = bitarr![1, 1, 1, 0];
-
-            let updates = gate.run(&[], &[in_a, in_b, in_c]);
-
-            // !(1011 & 1101 & 1110) = 0111;
-            assert_eq!(
-                updates,
-                vec![PortUpdate { index: 3, value: bitarr![0, 1, 1, 1] }],
-                "Expected a single update with index=3 and value=0111 (!(1011 & 1101 & 1110) = 0111)"
-            );
-        }
-
-        #[test]
-        fn test_nor_gate() {
-            let gate = Nor::new(1, 2);
-            let in_a = bitarr![0];
-            let in_b = bitarr![1];
-
-            let updates = gate.run(&[], &[in_a, in_b]);
-
-            assert_eq!(
-                updates,
-                vec![PortUpdate { index: 2, value: bitarr![0] }],
-                "Expected a single update with index=2 and value=0 (!(1 | 0) = 0)"
-            );
-        }
-
-        #[test]
-        fn test_nor_gate_multi_bit() {
-            let gate = Nor::new(4, 2);
-            let in_a = bitarr![1, 0, 1, 1];
-            let in_b = bitarr![1, 1, 0, 1];
-
-            let updates = gate.run(&[], &[in_a, in_b]);
-
-            assert_eq!(
-                updates,
-                vec![PortUpdate { index: 2, value: bitarr![0, 0, 0, 0] }],
-                "Expected a single update with index=2 and value=0000 (!(1011 | 1101) = 0000)"
-            );
-        }
-
-        #[test]
-        fn test_nor_gate_3input_4bit() {
-            let gate = Nor::new(4, 3);
-            let in_a = bitarr![1, 0, 1, 1];
-            let in_b = bitarr![1, 1, 0, 1];
-            let in_c = bitarr![0, 1, 1, 0];
-
-            let updates = gate.run(&[], &[in_a, in_b, in_c]);
-
-            // !(1011 | 1101 | 0110) = 0000;
-            assert_eq!(
-                updates,
-                vec![PortUpdate { index: 3, value: bitarr![0, 0, 0, 0] }],
-                "Expected a single update with index=3 and value=0000 (!(1011 | 1101 | 0110) = 0000)"
-            );
-        }
-
-        #[test]
-        fn test_xnor_gate() {
-            let gate = Xnor::new(1, 2);
-            let in_a = bitarr![0];
-            let in_b = bitarr![1];
-
-            let updates = gate.run(&[], &[in_a, in_b]);
-
-            assert_eq!(
-                updates,
-                vec![PortUpdate { index: 2, value: bitarr![0] }],
-                "Expected a single update with index=2 and value=0 (!(1 ^ 0) = 0)"
-            );
-        }
-
-        #[test]
-        fn test_xnor_gate_multi_bit() {
-            let gate = Xnor::new(4, 2);
-            let in_a = bitarr![1, 0, 1, 1];
-            let in_b = bitarr![1, 1, 0, 1];
-
-            let updates = gate.run(&[], &[in_a, in_b]);
-
-            assert_eq!(
-                updates,
-                vec![PortUpdate { index: 2, value: bitarr![1, 0, 0, 1] }],
-                "Expected a single update with index=2 and value=1001 (!(1011 ^ 1101) = 1001)"
-            );
-        }
-
-        #[test]
-        fn test_xnor_gate_3input_4bit() {
-            let gate = Xnor::new(4, 3);
-            let in_a = bitarr![1, 0, 1, 1];
-            let in_b = bitarr![1, 1, 0, 1];
-            let in_c = bitarr![0, 1, 1, 0];
-
-            let updates = gate.run(&[], &[in_a, in_b, in_c]);
-
-            // !(1011 ^ 1101 ^ 0110) = 1111;
-            assert_eq!(
-                updates,
-                vec![PortUpdate { index: 3, value: bitarr![1, 1, 1, 1] }],
-                "Expected a single update with index=3 and value=1111 (!(1011 ^ 1101 ^ 0110) = 1111)"
-            );
-        }
-
-        #[test]
-        fn test_not_gate() {
-            let gate = Not::new(1);
-            let in_a = bitarr![0];
-
-            let updates = gate.run(&[], &[in_a]);
-
-            assert_eq!(
-                updates,
-                vec![PortUpdate { index: 1, value: bitarr![1] }],
-                "Expected a single update with index=1 and value=1 (!0 = 1)"
-            );
-        }
-
-        #[test]
-        fn test_not_gate_multi_bit() {
-            let gate = Not::new(4);
-            let in_a = bitarr![1, 0, 1, 1];
-
-            let updates = gate.run(&[], &[in_a]);
-
-            assert_eq!(
-                updates,
-                vec![PortUpdate { index: 1, value: bitarr![0, 1, 0, 0] }],
-                "Expected a single update with index=1 and value=0100 (!1011 = 0100)"
-            );
-        }
-    }
-
-
-
-}
->>>>>>> 25a1d474
+}